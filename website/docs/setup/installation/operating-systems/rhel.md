---
<<<<<<< HEAD
last_modified_on: "2020-07-10"
=======
last_modified_on: "2020-07-13"
>>>>>>> e60d96d8
title: Install Vector On Red Hat Enterprise Linux
sidebar_label: RHEL
description: Install Vector on Red Hat Enterprise Linux
---

import CodeExplanation from '@site/src/components/CodeExplanation';
import ConfigExample from '@site/src/components/ConfigExample';
import DaemonDiagram from '@site/src/components/DaemonDiagram';
import InstallationCommand from '@site/src/components/InstallationCommand';
import Steps from '@site/src/components/Steps';
import Tabs from '@theme/Tabs';
import TabItem from '@theme/TabItem';

This document will cover installing Vector on Red Hat Enterprise Linux.

<!--
     THIS FILE IS AUTOGENERATED!

     To make changes please edit the template located at:

     website/docs/setup/installation/operating-systems/rhel.md.erb
-->

## Install

<Tabs
  block={true}
  defaultValue="daemon"
  values={[{"label":"As a Daemon","value":"daemon"}]}>
<TabItem value="daemon">

The [daemon deployment strategy][docs.strategies#daemon] is designed for data
collection on a single host. Vector runs in the background, in its own process,
collecting _all_ data for that host.
Typically data is collected from a process manager, such as Journald via
Vector's [`journald` source][docs.sources.journald], but can be collected
through any of Vector's [sources][docs.sources].
The following diagram demonstrates how it works.

<DaemonDiagram
  platformName={null}
  sourceName={null}
  sinkName={null} />

---

<Tabs
  centered={true}
  className={"rounded"}
  defaultValue={"rpm"}
  placeholder="Please choose an installation method..."
  select={false}
  size={null}
  values={[{"group":"Package managers","label":"RPM","value":"rpm"},{"group":"Nones","label":"Vector CLI","value":"vector-cli"},{"group":"Platforms","label":"Docker CLI","value":"docker-cli"},{"group":"Platforms","label":"Docker Compose","value":"docker-compose"}]}>
<TabItem value="rpm">

<Steps headingDepth={3}>
<Tabs
  centered={true}
  className="rounded"
  defaultValue="arm64"
  values={[{"label":"ARM64","value":"arm64"},{"label":"ARMv7","value":"armv7"},{"label":"x86_64","value":"x86_64"}]}>

<TabItem value="arm64">

1.  ### Download the Vector `.rpm` file

    ```bash
    curl -O https://packages.timber.io/vector/0.10.X/vector-aarch64.rpm
    ```

    [Looking for a specific version?][docs.package_managers.rpm#versions]

2.  ### Install the Vector `.rpm` package directly

    ```bash
    sudo rpm -i vector-aarch64.rpm
    ```

3.  ### Configure Vector

    <ConfigExample
      format="toml"
      path={"/etc/vector/vector.toml"}
      sourceName={"journald"}
      sinkName={null} />

4.  ### Start Vector

    ```bash
    sudo systemctl start vector
    ```

</TabItem>
<TabItem value="armv7">

1.  ### Download the Vector `.rpm` file

    ```bash
    curl -O https://packages.timber.io/vector/0.10.X/vector-armv7hl.rpm
    ```

    [Looking for a specific version?][docs.package_managers.rpm#versions]

2.  ### Install the Vector `.rpm` package directly

    ```bash
    sudo rpm -i vector-armv7hl.rpm
    ```

3.  ### Configure Vector

    <ConfigExample
      format="toml"
      path={"/etc/vector/vector.toml"}
      sourceName={"journald"}
      sinkName={null} />

4.  ### Start Vector

    ```bash
    sudo systemctl start vector
    ```

</TabItem>
<TabItem value="x86_64">

1.  ### Download the Vector `.rpm` file

    ```bash
    curl -O https://packages.timber.io/vector/0.10.X/vector-x86_64.rpm
    ```

    [Looking for a specific version?][docs.package_managers.rpm#versions]

2.  ### Install the Vector `.rpm` package directly

    ```bash
    sudo rpm -i vector-x86_64.rpm
    ```

3.  ### Configure Vector

    <ConfigExample
      format="toml"
      path={"/etc/vector/vector.toml"}
      sourceName={"journald"}
      sinkName={null} />

4.  ### Start Vector

    ```bash
    sudo systemctl start vector
    ```

</TabItem>
</Tabs>
</Steps>

</TabItem>
<TabItem value="vector-cli">

<Steps headingDepth={3}>
<ol>
<li>

### Install Vector

<InstallationCommand />

Or choose your [preferred method][docs.installation].

</li>
<li>

### Configure Vector

<ConfigExample
  format="toml"
  path={"vector.toml"}
  sourceName={"journald"}
  sinkName={null} />

</li>
<li>

### Start Vector

```bash
vector --config vector.toml
```

That's it! Simple and to the point. Hit `ctrl+c` to exit.

</li>
</ol>
</Steps>

</TabItem>
<TabItem value="docker-cli">

<Steps headingDepth={3}>
<ol>
<li>

### Configure Vector

<ConfigExample
  format="toml"
  path={"/etc/vector/vector.toml"}
  sourceName={"journald"}
  sinkName={null} />

</li>
<li>

### Start the Vector container

```bash
docker run \
  -v $PWD/vector.toml:/etc/vector/vector.toml:ro \
  timberio/vector:latest-alpine
```

<CodeExplanation>

* The `-v $PWD/vector.to...` flag passes your custom configuration to Vector.
* The `timberio/vector:latest-alpine` is the default image we've chosen, you are welcome to use [other image variants][docs.platforms.docker#variants].

</CodeExplanation>

That's it! Simple and to the point. Hit `ctrl+c` to exit.

</li>
</ol>
</Steps>

</TabItem>
<TabItem value="docker-compose">

compose!

</TabItem>
</Tabs>
</TabItem>
</Tabs>

[docs.installation]: /docs/setup/installation/
[docs.package_managers.rpm#versions]: /docs/setup/installation/package-managers/rpm/#versions
[docs.platforms.docker#variants]: /docs/setup/installation/platforms/docker/#variants
[docs.sources.journald]: /docs/reference/sources/journald/
[docs.sources]: /docs/reference/sources/
[docs.strategies#daemon]: /docs/setup/deployment/strategies/#daemon<|MERGE_RESOLUTION|>--- conflicted
+++ resolved
@@ -1,9 +1,5 @@
 ---
-<<<<<<< HEAD
-last_modified_on: "2020-07-10"
-=======
 last_modified_on: "2020-07-13"
->>>>>>> e60d96d8
 title: Install Vector On Red Hat Enterprise Linux
 sidebar_label: RHEL
 description: Install Vector on Red Hat Enterprise Linux
